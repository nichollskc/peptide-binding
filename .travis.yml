--- conflicted
+++ resolved
@@ -20,13 +20,10 @@
   # Useful for debugging any issues with conda
   - conda info -a
   - conda env create -f environment.yml
-<<<<<<< HEAD
   # Sacred can't be installed with conda, so install it *after* the conda install
   - pip install sacred
   - python setup.py install
-=======
   # Install seq-align
->>>>>>> e8524491
   - git submodule update --init --recursive
   - cd seq-align && make
   # Return to original directory after install
@@ -37,10 +34,5 @@
   - coverage run -m unittest discover -v
   - coverage report -m
   # Test the snakemake workflow with qsub to check jobs are grouped properly
-<<<<<<< HEAD
-  - snakemake --cluster "qsub -q s1 -V" --jobs 2 --dryrun --printshellcmds
-  - snakemake --printshellcmds
-=======
   - KCN_CURRENT_DIR=$(pwd) snakemake --cluster "qsub -q sl -V" --jobs 2 --dryrun --printshellcmds
-  - KCN_CURRENT_DIR=$(pwd) snakemake --printshellcmds
->>>>>>> e8524491
+  - KCN_CURRENT_DIR=$(pwd) snakemake --printshellcmds